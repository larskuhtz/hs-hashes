{-# LANGUAGE BangPatterns #-}
{-# LANGUAGE CPP #-}
{-# LANGUAGE MagicHash #-}
{-# LANGUAGE TypeApplications #-}
{-# LANGUAGE TypeFamilies #-}
{-# LANGUAGE UnboxedTuples #-}

-- |
-- Module: Data.Hash.FNV1
-- Copyright: Copyright © 2021 Lars Kuhtz <lakuhtz@gmail.com>
-- License: MIT
-- Maintainer: Lars Kuhtz <lakuhtz@gmail.com>
-- Stability: experimental
--
-- The primitive versions are usually not more efficient than the version with
-- explicit word sizes for the respective host architecture.
--
module Data.Hash.FNV1
(
-- * Fnv1 64 bit
  Fnv164Hash(..)
, Fnv164Context
, fnv164Initialize
, fnv164Update
, fnv164Finalize
, fnv164


-- * Fnv1a 64 bit
, Fnv1a64Hash(..)
, Fnv1a64Context
, fnv1a64Initialize
, fnv1a64Update
, fnv1a64Finalize
, fnv1a64

-- * Fnv1 32 bit
, Fnv132Hash(..)
, Fnv132Context
, fnv132Initialize
, fnv132Update
, fnv132Finalize
, fnv132

-- * Fnv1a 32 bit
, Fnv1a32Hash(..)
, Fnv1a32Context
, fnv1a32Initialize
, fnv1a32Update
, fnv1a32Finalize
, fnv1a32

-- * Fnv1 Host Wordsize
, Fnv1Hash(..)
, Fnv1Context
, fnv1Initialize
, fnv1Update
, fnv1Finalize
, fnv1

-- * Fnv1a Host Wordsize
, Fnv1aHash(..)
, Fnv1aContext
, fnv1aInitialize
, fnv1aUpdate
, fnv1aFinalize
, fnv1a

<<<<<<< HEAD
=======
-- * Utils
, module Data.Hash.Class.Pure

>>>>>>> 22723b62
-- * Low-Level
-- ** 64 bit

, fnv1_64
, fnv1_64_
, fnv1a_64
, fnv1a_64_

-- ** 32 bit
, fnv1_32
, fnv1_32_
, fnv1a_32
, fnv1a_32_

<<<<<<< HEAD
-- ** Host word size
, fnv1_host
, fnv1_host_
, fnv1Primitive
, fnv1Primitive_

, fnv1a_host
, fnv1a_host_
=======
-- ** Primitive (host word size)
, fnv1_
, fnv1Primitive
, fnv1Primitive_

, fnv1a_
>>>>>>> 22723b62
, fnv1aPrimitive
, fnv1aPrimitive_

-- ** Internal Constants
, fnvPrime
, fnvPrime32
, fnvPrime64

, fnvOffsetBasis
, fnvOffsetBasis32
, fnvOffsetBasis64

) where

import Control.Monad

import Data.Bits
import Data.Word

import Foreign.Ptr
import Foreign.Storable

import GHC.Exts
import GHC.IO

-- internal modules

import Data.Hash.Class.Pure

-- -------------------------------------------------------------------------- --
-- Fnv1 64 bit

newtype Fnv164Context = Fnv164Context Word64

newtype Fnv164Hash = Fnv164Hash Word64
    deriving (Show, Eq, Ord)

fnv164Initialize :: Fnv164Context
fnv164Initialize = Fnv164Context fnvOffsetBasis64
{-# INLINE fnv164Initialize #-}

fnv164Update :: Fnv164Context -> Ptr Word8 -> Int -> IO Fnv164Context
fnv164Update (Fnv164Context !ctx) !ptr !n =
    Fnv164Context <$!> fnv1_64_ ptr n ctx
{-# INLINE fnv164Update #-}

fnv164Finalize :: Fnv164Context -> Fnv164Hash
fnv164Finalize (Fnv164Context !ctx) = Fnv164Hash ctx
{-# INLINE fnv164Finalize #-}

fnv164 :: Ptr Word8 -> Int -> IO Fnv164Hash
fnv164 !ptr !n = fnv164Finalize <$!> fnv164Update fnv164Initialize ptr n
{-# INLINE fnv164 #-}

instance IncrementalHash Fnv164Hash where
    type Context Fnv164Hash = Fnv164Context
    update = fnv164Update
    finalize = fnv164Finalize

    {-# INLINE update #-}
    {-# INLINE finalize #-}

instance Hash Fnv164Hash where
    initialize = fnv164Initialize
    {-# INLINE initialize #-}

-- -------------------------------------------------------------------------- --
-- Fnv1a 64 bit

newtype Fnv1a64Context = Fnv1a64Context Word64

newtype Fnv1a64Hash = Fnv1a64Hash Word64
    deriving (Show, Eq, Ord)

fnv1a64Initialize :: Fnv1a64Context
fnv1a64Initialize = Fnv1a64Context fnvOffsetBasis64
{-# INLINE fnv1a64Initialize #-}

fnv1a64Update :: Fnv1a64Context -> Ptr Word8 -> Int -> IO Fnv1a64Context
fnv1a64Update (Fnv1a64Context !ctx) !ptr !n =
    Fnv1a64Context <$!> fnv1a_64_ ptr n ctx
{-# INLINE fnv1a64Update #-}

fnv1a64Finalize :: Fnv1a64Context -> Fnv1a64Hash
fnv1a64Finalize (Fnv1a64Context !ctx) = Fnv1a64Hash ctx
{-# INLINE fnv1a64Finalize #-}

fnv1a64 :: Ptr Word8 -> Int -> IO Fnv1a64Hash
fnv1a64 !ptr !n = fnv1a64Finalize <$!> fnv1a64Update fnv1a64Initialize ptr n
{-# INLINE fnv1a64 #-}

instance IncrementalHash Fnv1a64Hash where
    type Context Fnv1a64Hash = Fnv1a64Context
    update = fnv1a64Update
    finalize = fnv1a64Finalize

    {-# INLINE update #-}
    {-# INLINE finalize #-}

instance Hash Fnv1a64Hash where
    initialize = fnv1a64Initialize
    {-# INLINE initialize #-}

-- -------------------------------------------------------------------------- --
-- Fnv1 32 bit

newtype Fnv132Context = Fnv132Context Word32

newtype Fnv132Hash = Fnv132Hash Word32
    deriving (Show, Eq, Ord)

fnv132Initialize :: Fnv132Context
fnv132Initialize = Fnv132Context fnvOffsetBasis32
{-# INLINE fnv132Initialize #-}

fnv132Update :: Fnv132Context -> Ptr Word8 -> Int -> IO Fnv132Context
fnv132Update (Fnv132Context !ctx) !ptr !n =
    Fnv132Context <$!> fnv1_32_ ptr n ctx
{-# INLINE fnv132Update #-}

fnv132Finalize :: Fnv132Context -> Fnv132Hash
fnv132Finalize (Fnv132Context !ctx) = Fnv132Hash ctx
{-# INLINE fnv132Finalize #-}

fnv132 :: Ptr Word8 -> Int -> IO Fnv132Hash
fnv132 !ptr !n = fnv132Finalize <$!> fnv132Update fnv132Initialize ptr n
{-# INLINE fnv132 #-}

instance IncrementalHash Fnv132Hash where
    type Context Fnv132Hash = Fnv132Context
    update = fnv132Update
    finalize = fnv132Finalize

    {-# INLINE update #-}
    {-# INLINE finalize #-}

instance Hash Fnv132Hash where
    initialize = fnv132Initialize
    {-# INLINE initialize #-}

-- -------------------------------------------------------------------------- --
-- Fnv1a 32 bit

newtype Fnv1a32Context = Fnv1a32Context Word32

newtype Fnv1a32Hash = Fnv1a32Hash Word32
    deriving (Show, Eq, Ord)

fnv1a32Initialize :: Fnv1a32Context
fnv1a32Initialize = Fnv1a32Context fnvOffsetBasis32
{-# INLINE fnv1a32Initialize #-}

fnv1a32Update :: Fnv1a32Context -> Ptr Word8 -> Int -> IO Fnv1a32Context
fnv1a32Update (Fnv1a32Context !ctx) !ptr !n =
    Fnv1a32Context <$!> fnv1a_32_ ptr n ctx
{-# INLINE fnv1a32Update #-}

fnv1a32Finalize :: Fnv1a32Context -> Fnv1a32Hash
fnv1a32Finalize (Fnv1a32Context !ctx) = Fnv1a32Hash ctx
{-# INLINE fnv1a32Finalize #-}

fnv1a32 :: Ptr Word8 -> Int -> IO Fnv1a32Hash
fnv1a32 !ptr !n = fnv1a32Finalize <$!> fnv1a32Update fnv1a32Initialize ptr n
{-# INLINE fnv1a32 #-}

instance IncrementalHash Fnv1a32Hash where
    type Context Fnv1a32Hash = Fnv1a32Context
    update = fnv1a32Update
    finalize = fnv1a32Finalize

    {-# INLINE update #-}
    {-# INLINE finalize #-}

instance Hash Fnv1a32Hash where
    initialize = fnv1a32Initialize
    {-# INLINE initialize #-}

-- -------------------------------------------------------------------------- --
<<<<<<< HEAD
-- Fnv1 Host Wordsize
=======
-- Host Wordsize FNV1
>>>>>>> 22723b62

newtype Fnv1Context = Fnv1Context Word

newtype Fnv1Hash = Fnv1Hash Word
    deriving (Show, Eq, Ord)

fnv1Initialize :: Fnv1Context
fnv1Initialize = Fnv1Context fnvOffsetBasis
{-# INLINE fnv1Initialize #-}

fnv1Update :: Fnv1Context -> Ptr Word8 -> Int -> IO Fnv1Context
<<<<<<< HEAD
fnv1Update (Fnv1Context !ctx) !ptr !n =
    Fnv1Context <$!> fnv1_host_ ptr n ctx
=======
fnv1Update (Fnv1Context ctx) ptr i = Fnv1Context <$!> fnv1_ ptr i ctx
>>>>>>> 22723b62
{-# INLINE fnv1Update #-}

fnv1Finalize :: Fnv1Context -> Fnv1Hash
fnv1Finalize (Fnv1Context !ctx) = Fnv1Hash ctx
{-# INLINE fnv1Finalize #-}

<<<<<<< HEAD
fnv1 :: Ptr Word8 -> Int -> IO Fnv1Hash
fnv1 !ptr !n = fnv1Finalize <$!> fnv1Update fnv1Initialize ptr n
{-# INLINE fnv1 #-}

=======
>>>>>>> 22723b62
instance IncrementalHash Fnv1Hash where
    type Context Fnv1Hash = Fnv1Context
    update = fnv1Update
    finalize = fnv1Finalize
<<<<<<< HEAD

=======
>>>>>>> 22723b62
    {-# INLINE update #-}
    {-# INLINE finalize #-}

instance Hash Fnv1Hash where
    initialize = fnv1Initialize
    {-# INLINE initialize #-}

-- -------------------------------------------------------------------------- --
<<<<<<< HEAD
-- Fnv1a Host Wordsize
=======
-- Host Wordsize FNV1a
>>>>>>> 22723b62

newtype Fnv1aContext = Fnv1aContext Word

newtype Fnv1aHash = Fnv1aHash Word
    deriving (Show, Eq, Ord)

fnv1aInitialize :: Fnv1aContext
fnv1aInitialize = Fnv1aContext fnvOffsetBasis
{-# INLINE fnv1aInitialize #-}

fnv1aUpdate :: Fnv1aContext -> Ptr Word8 -> Int -> IO Fnv1aContext
<<<<<<< HEAD
fnv1aUpdate (Fnv1aContext !ctx) !ptr !n =
    Fnv1aContext <$!> fnv1a_host_ ptr n ctx
=======
fnv1aUpdate (Fnv1aContext ctx) ptr i = Fnv1aContext <$!> fnv1a_ ptr i ctx
>>>>>>> 22723b62
{-# INLINE fnv1aUpdate #-}

fnv1aFinalize :: Fnv1aContext -> Fnv1aHash
fnv1aFinalize (Fnv1aContext !ctx) = Fnv1aHash ctx
{-# INLINE fnv1aFinalize #-}

<<<<<<< HEAD
fnv1a :: Ptr Word8 -> Int -> IO Fnv1aHash
fnv1a !ptr !n = fnv1aFinalize <$!> fnv1aUpdate fnv1aInitialize ptr n
{-# INLINE fnv1a #-}

=======
>>>>>>> 22723b62
instance IncrementalHash Fnv1aHash where
    type Context Fnv1aHash = Fnv1aContext
    update = fnv1aUpdate
    finalize = fnv1aFinalize
<<<<<<< HEAD

=======
>>>>>>> 22723b62
    {-# INLINE update #-}
    {-# INLINE finalize #-}

instance Hash Fnv1aHash where
    initialize = fnv1aInitialize
    {-# INLINE initialize #-}

-- -------------------------------------------------------------------------- --
<<<<<<< HEAD
=======
-- Low Level
-- -------------------------------------------------------------------------- --

-- -------------------------------------------------------------------------- --
>>>>>>> 22723b62
-- Constants

fnvPrime32 :: Word32
fnvPrime32 = 0x01000193
{-# INLINE fnvPrime32 #-}

fnvPrime64 :: Word64
fnvPrime64 = 0x100000001b3
{-# INLINE fnvPrime64 #-}

fnvOffsetBasis32 :: Word32
fnvOffsetBasis32 = 0x811c9dc5
{-# INLINE fnvOffsetBasis32 #-}

fnvOffsetBasis64 :: Word64
fnvOffsetBasis64 = 0xcbf29ce484222325
{-# INLINE fnvOffsetBasis64 #-}

fnvPrime :: Word
#if defined(x86_64_HOST_ARCH)
fnvPrime = fromIntegral fnvPrime64
#elif defined(i386_HOST_ARCH)
fnvPrime = fromIntegral fvnPrime32
#else
fnvPrime = error "fnvPrime: unsupported hardware platform"
#endif
{-# INLINE fnvPrime #-}

fnvOffsetBasis :: Word
#if defined(x86_64_HOST_ARCH)
fnvOffsetBasis = fromIntegral fnvOffsetBasis64
#elif defined(i386_HOST_ARCH)
fnvOffsetBasis = fromIntegral fnvOffsetBasis32
#else
fnvOffsetBasis = error "fnvOffsetBasis: unsupported hardware platform"
#endif
{-# INLINE fnvOffsetBasis #-}

-- -------------------------------------------------------------------------- --
-- FNV1 64 bit

fnv1_64 :: Ptr Word8 -> Int -> IO Word64
fnv1_64 !ptr !n = fnv1_64_ ptr n fnvOffsetBasis64
{-# INLINE fnv1_64 #-}

fnv1_64_ :: Ptr Word8 -> Int -> Word64 -> IO Word64
fnv1_64_ !ptr !n !a = loop a 0
  where
    loop !acc !i
        | i == n = return acc
        | otherwise = do
            !x <- peekByteOff @Word8 ptr i
            loop ((fnvPrime64 * acc) `xor` fromIntegral x) (i + 1)
{-# INLINE fnv1_64_ #-}

-- -------------------------------------------------------------------------- --
-- FNV1a 64 bit

fnv1a_64 :: Ptr Word8 -> Int -> IO Word64
fnv1a_64 !ptr !n = fnv1a_64_ ptr n fnvOffsetBasis64
{-# INLINE fnv1a_64 #-}

fnv1a_64_ :: Ptr Word8 -> Int -> Word64 -> IO Word64
fnv1a_64_ !ptr !n !a = loop a 0
  where
    loop !acc !i
        | i == n = return acc
        | otherwise = do
            !x <- peekByteOff @Word8 ptr i
            loop (fnvPrime64 * (acc `xor` fromIntegral x)) (i + 1)
{-# INLINE fnv1a_64_ #-}

-- -------------------------------------------------------------------------- --
-- FNV1 32 bit

fnv1_32 :: Ptr Word8 -> Int -> IO Word32
fnv1_32 !ptr !n = fnv1_32_ ptr n fnvOffsetBasis32
{-# INLINE fnv1_32 #-}

fnv1_32_ :: Ptr Word8 -> Int -> Word32 -> IO Word32
fnv1_32_ !ptr !n !a = loop a 0
  where
    loop !acc !i
        | i == n = return acc
        | otherwise = do
            !x <- peekByteOff @Word8 ptr i
            loop ((fnvPrime32 * acc) `xor` fromIntegral x) (i + 1)
{-# INLINE fnv1_32_ #-}

-- FNV1a 32 bit

fnv1a_32 :: Ptr Word8 -> Int -> IO Word32
fnv1a_32 !ptr !n = fnv1a_32_ ptr n fnvOffsetBasis32
{-# INLINE fnv1a_32 #-}

fnv1a_32_ :: Ptr Word8 -> Int -> Word32 -> IO Word32
fnv1a_32_ !ptr !n a = loop a 0
  where
    loop !acc !i
        | i == n = return acc
        | otherwise = do
            !x <- peekByteOff @Word8 ptr i
            loop (fnvPrime32 * (acc `xor` fromIntegral x)) (i + 1)
{-# INLINE fnv1a_32_ #-}

-- -------------------------------------------------------------------------- --
<<<<<<< HEAD
-- Host architecture words

-- FNV1

fnv1_host :: Ptr Word8 -> Int -> IO Word
fnv1_host (Ptr addr) (I# n) = IO $ \s -> case fnv1Primitive addr n s of
=======
-- Host Wordsize FNV1

fnv1 :: Ptr Word8 -> Int -> IO Word
fnv1 (Ptr addr#) (I# n) = IO $ \s -> case fnv1Primitive addr# n s of
>>>>>>> 22723b62
    (# s1, w #) -> (# s1, W# w #)
{-# INlINE fnv1_host #-}

<<<<<<< HEAD
fnv1_host_ :: Ptr Word8 -> Int -> Word -> IO Word
fnv1_host_ (Ptr addr) (I# n) (W# a) = IO $ \s -> case fnv1Primitive_ addr n a s of
=======
fnv1_ :: Ptr Word8 -> Int -> Word -> IO Word
fnv1_ (Ptr addr#) (I# n) (W# a) = IO $ \s -> case fnv1Primitive_ addr# n a s of
>>>>>>> 22723b62
    (# s1, w #) -> (# s1, W# w #)
{-# INlINE fnv1_host_ #-}

fnv1Primitive :: Addr# -> Int# -> State# tok -> (# State# tok, Word# #)
fnv1Primitive !addr !n !tok = fnv1Primitive_ addr n o tok
  where
    !(W# o) = fnvOffsetBasis
{-# INLINE fnv1Primitive #-}

fnv1Primitive_ :: Addr# -> Int# -> Word# -> State# tok -> (# State# tok, Word# #)
fnv1Primitive_ !addr !n !a tok = case loop a 0# tok of
    (# tok1, w #) -> (# tok1, w #)
  where
    loop !acc !i !s = case i ==# n of
        1# -> (# s, acc #)
        _ -> case readWord8OffAddr# addr i s of
            (# s1, w #) -> loop
                ((p `timesWord#` acc) `xor#` word8ToWord# w)
                (i +# 1#)
                s1

    !(W# p) = fnvPrime
{-# INLINE fnv1Primitive_ #-}

-- -------------------------------------------------------------------------- --
-- Host Wordsize FNV1a

<<<<<<< HEAD
fnv1a_host :: Ptr Word8 -> Int -> IO Word
fnv1a_host (Ptr addr) (I# n) = IO $ \s -> case fnv1aPrimitive addr n s of
=======
fnv1a :: Ptr Word8 -> Int -> IO Word
fnv1a (Ptr addr#) (I# n) = IO $ \s -> case fnv1aPrimitive addr# n s of
>>>>>>> 22723b62
    (# s1, w #) -> (# s1, W# w #)
{-# INlINE fnv1a_host #-}

<<<<<<< HEAD
fnv1a_host_ :: Ptr Word8 -> Int -> Word -> IO Word
fnv1a_host_ (Ptr addr) (I# n) (W# a) = IO $ \s -> case fnv1aPrimitive_ addr n a s of
=======
fnv1a_ :: Ptr Word8 -> Int -> Word -> IO Word
fnv1a_ (Ptr addr#) (I# n) (W# a) = IO $ \s -> case fnv1aPrimitive_ addr# n a s of
>>>>>>> 22723b62
    (# s1, w #) -> (# s1, W# w #)
{-# INlINE fnv1a_host_ #-}

fnv1aPrimitive :: Addr# -> Int# -> State# tok -> (# State# tok, Word# #)
fnv1aPrimitive !addr !n !tok = fnv1aPrimitive_ addr n o tok
  where
    !(W# o) = fnvOffsetBasis
{-# INLINE fnv1aPrimitive #-}

fnv1aPrimitive_ :: Addr# -> Int# -> Word# -> State# tok -> (# State# tok, Word# #)
fnv1aPrimitive_ !addr !n !a tok = case loop a 0# tok of
    (# tok1, w #) -> (# tok1, w #)
  where
    loop !acc !i !s = case i ==# n of
        1# -> (# s, acc #)
        _ -> case readWord8OffAddr# addr i s of
            (# s1, w #) ->
                let !acc' = p `timesWord#` (acc `xor#` word8ToWord# w)
                    !n' = i +# 1#
                in loop acc' n' s1

    !(W# p) = fnvPrime
{-# INLINE fnv1aPrimitive_ #-}

-- -------------------------------------------------------------------------- --
-- Backward compatibility

#if !MIN_VERSION_base(4,16,0)
-- | 'readWord8OffAddr#' returns 'Word#' for base < 4.16.0. So, there's no
-- need to convert it to 'Word#' down the road.
--
word8ToWord# :: Word# -> Word#
word8ToWord# a = a
{-# INLINE word8ToWord# #-}
#endif<|MERGE_RESOLUTION|>--- conflicted
+++ resolved
@@ -66,12 +66,9 @@
 , fnv1aFinalize
 , fnv1a
 
-<<<<<<< HEAD
-=======
 -- * Utils
 , module Data.Hash.Class.Pure
 
->>>>>>> 22723b62
 -- * Low-Level
 -- ** 64 bit
 
@@ -86,7 +83,6 @@
 , fnv1a_32
 , fnv1a_32_
 
-<<<<<<< HEAD
 -- ** Host word size
 , fnv1_host
 , fnv1_host_
@@ -95,14 +91,6 @@
 
 , fnv1a_host
 , fnv1a_host_
-=======
--- ** Primitive (host word size)
-, fnv1_
-, fnv1Primitive
-, fnv1Primitive_
-
-, fnv1a_
->>>>>>> 22723b62
 , fnv1aPrimitive
 , fnv1aPrimitive_
 
@@ -281,11 +269,7 @@
     {-# INLINE initialize #-}
 
 -- -------------------------------------------------------------------------- --
-<<<<<<< HEAD
 -- Fnv1 Host Wordsize
-=======
--- Host Wordsize FNV1
->>>>>>> 22723b62
 
 newtype Fnv1Context = Fnv1Context Word
 
@@ -297,33 +281,23 @@
 {-# INLINE fnv1Initialize #-}
 
 fnv1Update :: Fnv1Context -> Ptr Word8 -> Int -> IO Fnv1Context
-<<<<<<< HEAD
 fnv1Update (Fnv1Context !ctx) !ptr !n =
     Fnv1Context <$!> fnv1_host_ ptr n ctx
-=======
-fnv1Update (Fnv1Context ctx) ptr i = Fnv1Context <$!> fnv1_ ptr i ctx
->>>>>>> 22723b62
 {-# INLINE fnv1Update #-}
 
 fnv1Finalize :: Fnv1Context -> Fnv1Hash
 fnv1Finalize (Fnv1Context !ctx) = Fnv1Hash ctx
 {-# INLINE fnv1Finalize #-}
 
-<<<<<<< HEAD
 fnv1 :: Ptr Word8 -> Int -> IO Fnv1Hash
 fnv1 !ptr !n = fnv1Finalize <$!> fnv1Update fnv1Initialize ptr n
 {-# INLINE fnv1 #-}
 
-=======
->>>>>>> 22723b62
 instance IncrementalHash Fnv1Hash where
     type Context Fnv1Hash = Fnv1Context
     update = fnv1Update
     finalize = fnv1Finalize
-<<<<<<< HEAD
-
-=======
->>>>>>> 22723b62
+
     {-# INLINE update #-}
     {-# INLINE finalize #-}
 
@@ -332,11 +306,7 @@
     {-# INLINE initialize #-}
 
 -- -------------------------------------------------------------------------- --
-<<<<<<< HEAD
 -- Fnv1a Host Wordsize
-=======
--- Host Wordsize FNV1a
->>>>>>> 22723b62
 
 newtype Fnv1aContext = Fnv1aContext Word
 
@@ -348,33 +318,23 @@
 {-# INLINE fnv1aInitialize #-}
 
 fnv1aUpdate :: Fnv1aContext -> Ptr Word8 -> Int -> IO Fnv1aContext
-<<<<<<< HEAD
 fnv1aUpdate (Fnv1aContext !ctx) !ptr !n =
     Fnv1aContext <$!> fnv1a_host_ ptr n ctx
-=======
-fnv1aUpdate (Fnv1aContext ctx) ptr i = Fnv1aContext <$!> fnv1a_ ptr i ctx
->>>>>>> 22723b62
 {-# INLINE fnv1aUpdate #-}
 
 fnv1aFinalize :: Fnv1aContext -> Fnv1aHash
 fnv1aFinalize (Fnv1aContext !ctx) = Fnv1aHash ctx
 {-# INLINE fnv1aFinalize #-}
 
-<<<<<<< HEAD
 fnv1a :: Ptr Word8 -> Int -> IO Fnv1aHash
 fnv1a !ptr !n = fnv1aFinalize <$!> fnv1aUpdate fnv1aInitialize ptr n
 {-# INLINE fnv1a #-}
 
-=======
->>>>>>> 22723b62
 instance IncrementalHash Fnv1aHash where
     type Context Fnv1aHash = Fnv1aContext
     update = fnv1aUpdate
     finalize = fnv1aFinalize
-<<<<<<< HEAD
-
-=======
->>>>>>> 22723b62
+
     {-# INLINE update #-}
     {-# INLINE finalize #-}
 
@@ -383,13 +343,10 @@
     {-# INLINE initialize #-}
 
 -- -------------------------------------------------------------------------- --
-<<<<<<< HEAD
-=======
 -- Low Level
 -- -------------------------------------------------------------------------- --
 
 -- -------------------------------------------------------------------------- --
->>>>>>> 22723b62
 -- Constants
 
 fnvPrime32 :: Word32
@@ -496,29 +453,17 @@
 {-# INLINE fnv1a_32_ #-}
 
 -- -------------------------------------------------------------------------- --
-<<<<<<< HEAD
 -- Host architecture words
 
 -- FNV1
 
 fnv1_host :: Ptr Word8 -> Int -> IO Word
 fnv1_host (Ptr addr) (I# n) = IO $ \s -> case fnv1Primitive addr n s of
-=======
--- Host Wordsize FNV1
-
-fnv1 :: Ptr Word8 -> Int -> IO Word
-fnv1 (Ptr addr#) (I# n) = IO $ \s -> case fnv1Primitive addr# n s of
->>>>>>> 22723b62
     (# s1, w #) -> (# s1, W# w #)
 {-# INlINE fnv1_host #-}
 
-<<<<<<< HEAD
 fnv1_host_ :: Ptr Word8 -> Int -> Word -> IO Word
 fnv1_host_ (Ptr addr) (I# n) (W# a) = IO $ \s -> case fnv1Primitive_ addr n a s of
-=======
-fnv1_ :: Ptr Word8 -> Int -> Word -> IO Word
-fnv1_ (Ptr addr#) (I# n) (W# a) = IO $ \s -> case fnv1Primitive_ addr# n a s of
->>>>>>> 22723b62
     (# s1, w #) -> (# s1, W# w #)
 {-# INlINE fnv1_host_ #-}
 
@@ -546,23 +491,13 @@
 -- -------------------------------------------------------------------------- --
 -- Host Wordsize FNV1a
 
-<<<<<<< HEAD
 fnv1a_host :: Ptr Word8 -> Int -> IO Word
 fnv1a_host (Ptr addr) (I# n) = IO $ \s -> case fnv1aPrimitive addr n s of
-=======
-fnv1a :: Ptr Word8 -> Int -> IO Word
-fnv1a (Ptr addr#) (I# n) = IO $ \s -> case fnv1aPrimitive addr# n s of
->>>>>>> 22723b62
     (# s1, w #) -> (# s1, W# w #)
 {-# INlINE fnv1a_host #-}
 
-<<<<<<< HEAD
 fnv1a_host_ :: Ptr Word8 -> Int -> Word -> IO Word
 fnv1a_host_ (Ptr addr) (I# n) (W# a) = IO $ \s -> case fnv1aPrimitive_ addr n a s of
-=======
-fnv1a_ :: Ptr Word8 -> Int -> Word -> IO Word
-fnv1a_ (Ptr addr#) (I# n) (W# a) = IO $ \s -> case fnv1aPrimitive_ addr# n a s of
->>>>>>> 22723b62
     (# s1, w #) -> (# s1, W# w #)
 {-# INlINE fnv1a_host_ #-}
 
